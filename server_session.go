package gortsplib

import (
	"context"
	"fmt"
	"log"
	"net"
	"strconv"
	"strings"
	"sync/atomic"
	"time"

	"github.com/google/uuid"
	"github.com/pion/rtcp"
	"github.com/pion/rtp"

	"github.com/bluenviron/gortsplib/v4/pkg/base"
	"github.com/bluenviron/gortsplib/v4/pkg/description"
	"github.com/bluenviron/gortsplib/v4/pkg/format"
	"github.com/bluenviron/gortsplib/v4/pkg/headers"
	"github.com/bluenviron/gortsplib/v4/pkg/liberrors"
	"github.com/bluenviron/gortsplib/v4/pkg/rtptime"
	"github.com/bluenviron/gortsplib/v4/pkg/sdp"
	"github.com/bluenviron/gortsplib/v4/pkg/url"
)

type readFunc func([]byte)

func stringsReverseIndex(s, substr string) int {
	for i := len(s) - 1 - len(substr); i >= 0; i-- {
		if s[i:i+len(substr)] == substr {
			return i
		}
	}
	return -1
}

func serverParseURLForPlay(u *url.URL) (string, string, string, error) {
	pathAndQuery, ok := u.RTSPPathAndQuery()
	if !ok {
		return "", "", "", liberrors.ErrServerInvalidPath{}
	}

	i := stringsReverseIndex(pathAndQuery, "/trackID=")
	if i < 0 {
		if !strings.HasSuffix(pathAndQuery, "/") {
			return "", "", "", fmt.Errorf("path of a SETUP request must end with a slash. " +
				"This typically happens when VLC fails a request, and then switches to an " +
				"unsupported RTSP dialect")
		}

		path, query := url.PathSplitQuery(pathAndQuery[:len(pathAndQuery)-1])
		return path, query, "", nil
	}

	var trackID string
	pathAndQuery, trackID = pathAndQuery[:i], pathAndQuery[i+len("/trackID="):]
	path, query := url.PathSplitQuery(pathAndQuery)
	return path, query, trackID, nil
}

func findMediaByURL(medias []*description.Media, baseURL *url.URL, u *url.URL) *description.Media {
	for _, media := range medias {
		u1, err := media.URL(baseURL)
		if err == nil && u1.String() == u.String() {
			return media
		}
	}

	return nil
}

func findMediaByTrackID(medias []*description.Media, trackID string) *description.Media {
	if trackID == "" {
		return medias[0]
	}

	tmp, err := strconv.ParseUint(trackID, 10, 31)
	if err != nil {
		return nil
	}
	id := int(tmp)

	if len(medias) <= id {
		return nil
	}

	return medias[id]
}

func findFirstSupportedTransportHeader(s *Server, tsh headers.Transports) *headers.Transport {
	// Per RFC2326 section 12.39, client specifies transports in order of preference.
	// Filter out the ones we don't support and then pick first supported transport.
	for _, tr := range tsh {
		isMulticast := tr.Delivery != nil && *tr.Delivery == headers.TransportDeliveryMulticast
		if tr.Protocol == headers.TransportProtocolUDP &&
			((!isMulticast && s.udpRTPListener == nil) ||
				(isMulticast && s.MulticastIPRange == "")) {
			continue
		}
		return &tr
	}
	return nil
}

func generateRTPInfo(
	now time.Time,
	setuppedMediasOrdered []*serverSessionMedia,
	setuppedStream *ServerStream,
	setuppedPath string,
	u *url.URL,
) (headers.RTPInfo, bool) {
	var ri headers.RTPInfo

	for _, sm := range setuppedMediasOrdered {
		entry := setuppedStream.rtpInfoEntry(sm.media, now)
		if entry != nil {
			entry.URL = (&url.URL{
				Scheme: u.Scheme,
				Host:   u.Host,
				Path: setuppedPath + "/trackID=" +
					strconv.FormatInt(int64(setuppedStream.streamMedias[sm.media].trackID), 10),
			}).String()
			ri = append(ri, entry)
		}
	}

	if len(ri) == 0 {
		return nil, false
	}

	return ri, true
}

// ServerSessionState is a state of a ServerSession.
type ServerSessionState int

// states.
const (
	ServerSessionStateInitial ServerSessionState = iota
	ServerSessionStatePrePlay
	ServerSessionStatePlay
	ServerSessionStatePreRecord
	ServerSessionStateRecord
)

// String implements fmt.Stringer.
func (s ServerSessionState) String() string {
	switch s {
	case ServerSessionStateInitial:
		return "initial"
	case ServerSessionStatePrePlay:
		return "prePlay"
	case ServerSessionStatePlay:
		return "play"
	case ServerSessionStatePreRecord:
		return "preRecord"
	case ServerSessionStateRecord:
		return "record"
	}
	return "unknown"
}

// ServerSession is a server-side RTSP session.
type ServerSession struct {
	s        *Server
	secretID string // must not be shared, allows to take ownership of the session
	author   *ServerConn

	ctx                   context.Context
	ctxCancel             func()
	bytesReceived         *uint64
	bytesSent             *uint64
	userData              interface{}
	conns                 map[*ServerConn]struct{}
	state                 ServerSessionState
	setuppedMedias        map[*description.Media]*serverSessionMedia
	setuppedMediasOrdered []*serverSessionMedia
	tcpCallbackByChannel  map[int]readFunc
	setuppedTransport     *Transport
	setuppedStream        *ServerStream // read
	setuppedPath          *string
	setuppedQuery         string
	lastRequestTime       time.Time
	tcpConn               *ServerConn
	announcedDesc         *description.Session // publish
	udpLastPacketTime     *int64               // publish
	udpCheckStreamTimer   *time.Timer
	writer                asyncProcessor
	timeDecoder           *rtptime.GlobalDecoder

	// in
	chHandleRequest chan sessionRequestReq
	chRemoveConn    chan *ServerConn
	chStartWriter   chan struct{}
}

func newServerSession(
	s *Server,
	author *ServerConn,
) *ServerSession {
	ctx, ctxCancel := context.WithCancel(s.ctx)

	// use an UUID without dashes, since dashes confuse some clients.
	secretID := strings.ReplaceAll(uuid.New().String(), "-", "")

	ss := &ServerSession{
		s:                   s,
		secretID:            secretID,
		author:              author,
		ctx:                 ctx,
		ctxCancel:           ctxCancel,
		bytesReceived:       new(uint64),
		bytesSent:           new(uint64),
		conns:               make(map[*ServerConn]struct{}),
		lastRequestTime:     s.timeNow(),
		udpCheckStreamTimer: emptyTimer(),
		chHandleRequest:     make(chan sessionRequestReq),
		chRemoveConn:        make(chan *ServerConn),
		chStartWriter:       make(chan struct{}),
	}

	s.wg.Add(1)
	go ss.run()

	return ss
}

// Close closes the ServerSession.
func (ss *ServerSession) Close() {
	ss.ctxCancel()
}

// BytesReceived returns the number of read bytes.
func (ss *ServerSession) BytesReceived() uint64 {
	return atomic.LoadUint64(ss.bytesReceived)
}

// BytesSent returns the number of written bytes.
func (ss *ServerSession) BytesSent() uint64 {
	return atomic.LoadUint64(ss.bytesSent)
}

// State returns the state of the session.
func (ss *ServerSession) State() ServerSessionState {
	return ss.state
}

// SetuppedTransport returns the transport negotiated during SETUP.
func (ss *ServerSession) SetuppedTransport() *Transport {
	return ss.setuppedTransport
}

// AnnouncedDescription returns the announced stream description.
func (ss *ServerSession) AnnouncedDescription() *description.Session {
	return ss.announcedDesc
}

// SetuppedMedias returns the setupped medias.
func (ss *ServerSession) SetuppedMedias() []*description.Media {
	ret := make([]*description.Media, len(ss.setuppedMedias))
	for i, sm := range ss.setuppedMediasOrdered {
		ret[i] = sm.media
	}
	return ret
}

// SetUserData sets some user data associated to the session.
func (ss *ServerSession) SetUserData(v interface{}) {
	ss.userData = v
}

// UserData returns some user data associated to the session.
func (ss *ServerSession) UserData() interface{} {
	return ss.userData
}

func (ss *ServerSession) onPacketLost(err error) {
	if h, ok := ss.s.Handler.(ServerHandlerOnPacketLost); ok {
		h.OnPacketLost(&ServerHandlerOnPacketLostCtx{
			Session: ss,
			Error:   err,
		})
<<<<<<< HEAD
=======
	} else if h, ok := ss.s.Handler.(ServerHandlerOnWarning); ok {
		h.OnWarning(&ServerHandlerOnWarningCtx{
			Session: ss,
			Error:   err,
		})
	} else {
		log.Println(err.Error())
>>>>>>> 72aa55a0
	}
}

func (ss *ServerSession) onDecodeError(err error) {
	if h, ok := ss.s.Handler.(ServerHandlerOnDecodeError); ok {
		h.OnDecodeError(&ServerHandlerOnDecodeErrorCtx{
			Session: ss,
			Error:   err,
		})
<<<<<<< HEAD
=======
	} else if h, ok := ss.s.Handler.(ServerHandlerOnWarning); ok {
		h.OnWarning(&ServerHandlerOnWarningCtx{
			Session: ss,
			Error:   err,
		})
	} else {
		log.Println(err.Error())
>>>>>>> 72aa55a0
	}
}

func (ss *ServerSession) checkState(allowed map[ServerSessionState]struct{}) error {
	if _, ok := allowed[ss.state]; ok {
		return nil
	}

	allowedList := make([]fmt.Stringer, len(allowed))
	i := 0
	for a := range allowed {
		allowedList[i] = a
		i++
	}
	return liberrors.ErrServerInvalidState{AllowedList: allowedList, State: ss.state}
}

func (ss *ServerSession) run() {
	defer ss.s.wg.Done()

	if h, ok := ss.s.Handler.(ServerHandlerOnSessionOpen); ok {
		h.OnSessionOpen(&ServerHandlerOnSessionOpenCtx{
			Session: ss,
			Conn:    ss.author,
		})
	}

	err := ss.runInner()

	ss.ctxCancel()

	if ss.setuppedStream != nil {
		ss.setuppedStream.readerSetInactive(ss)
		ss.setuppedStream.readerRemove(ss)
	}

	for _, sm := range ss.setuppedMedias {
		sm.stop()
	}

	ss.writer.stop()

	// close all associated connections, both UDP and TCP
	// except for the ones that called TEARDOWN
	// (that are detached from the session just after the request)
	for sc := range ss.conns {
		sc.Close()

		// make sure that OnFrame() is never called after OnSessionClose()
		<-sc.done

		sc.removeSession(ss)
	}

	ss.s.closeSession(ss)

	if h, ok := ss.s.Handler.(ServerHandlerOnSessionClose); ok {
		h.OnSessionClose(&ServerHandlerOnSessionCloseCtx{
			Session: ss,
			Error:   err,
		})
	}
}

func (ss *ServerSession) runInner() error {
	for {
		select {
		case req := <-ss.chHandleRequest:
			ss.lastRequestTime = ss.s.timeNow()

			if _, ok := ss.conns[req.sc]; !ok {
				ss.conns[req.sc] = struct{}{}
			}

			res, err := ss.handleRequestInner(req.sc, req.req)

			returnedSession := ss

			if err == nil || isErrSwitchReadFunc(err) {
				// ANNOUNCE responses don't contain the session header.
				if req.req.Method != base.Announce &&
					req.req.Method != base.Teardown {
					if res.Header == nil {
						res.Header = make(base.Header)
					}

					res.Header["Session"] = headers.Session{
						Session: ss.secretID,
						Timeout: func() *uint {
							// timeout controls the sending of RTCP keepalives.
							// these are needed only when the client is playing
							// and transport is UDP or UDP-multicast.
							if (ss.state == ServerSessionStatePrePlay ||
								ss.state == ServerSessionStatePlay) &&
								(*ss.setuppedTransport == TransportUDP ||
									*ss.setuppedTransport == TransportUDPMulticast) {
								v := uint(ss.s.sessionTimeout / time.Second)
								return &v
							}
							return nil
						}(),
					}.Marshal()
				}

				// after a TEARDOWN, session must be unpaired with the connection
				if req.req.Method == base.Teardown {
					delete(ss.conns, req.sc)
					returnedSession = nil
				}
			}

			savedMethod := req.req.Method

			req.res <- sessionRequestRes{
				res: res,
				err: err,
				ss:  returnedSession,
			}

			if (err == nil || isErrSwitchReadFunc(err)) && savedMethod == base.Teardown {
				return liberrors.ErrServerSessionTornDown{Author: req.sc.NetConn().RemoteAddr()}
			}

		case sc := <-ss.chRemoveConn:
			delete(ss.conns, sc)

			// if session is not in state RECORD or PLAY, or transport is TCP,
			// and there are no associated connections,
			// close the session.
			if ((ss.state != ServerSessionStateRecord &&
				ss.state != ServerSessionStatePlay) ||
				*ss.setuppedTransport == TransportTCP) &&
				len(ss.conns) == 0 {
				return liberrors.ErrServerSessionNotInUse{}
			}

		case <-ss.chStartWriter:
			if (ss.state == ServerSessionStateRecord ||
				ss.state == ServerSessionStatePlay) &&
				*ss.setuppedTransport == TransportTCP {
				ss.writer.start()
			}

		case <-ss.udpCheckStreamTimer.C:
			now := ss.s.timeNow()

			lft := atomic.LoadInt64(ss.udpLastPacketTime)

			// in case of RECORD, timeout happens when no RTP or RTCP packets are being received
			if ss.state == ServerSessionStateRecord {
				if now.Sub(time.Unix(lft, 0)) >= ss.s.ReadTimeout {
					return liberrors.ErrServerSessionTimedOut{}
				}

				// in case of PLAY, timeout happens when no RTSP keepalives and no RTCP packets are being received
			} else if now.Sub(ss.lastRequestTime) >= ss.s.sessionTimeout &&
				now.Sub(time.Unix(lft, 0)) >= ss.s.sessionTimeout {
				return liberrors.ErrServerSessionTimedOut{}
			}

			ss.udpCheckStreamTimer = time.NewTimer(ss.s.checkStreamPeriod)

		case <-ss.ctx.Done():
			return liberrors.ErrServerTerminated{}
		}
	}
}

func (ss *ServerSession) handleRequestInner(sc *ServerConn, req *base.Request) (*base.Response, error) {
	if ss.tcpConn != nil && sc != ss.tcpConn {
		return &base.Response{
			StatusCode: base.StatusBadRequest,
		}, liberrors.ErrServerSessionLinkedToOtherConn{}
	}

	var path string
	var query string
	switch req.Method {
	case base.Announce, base.Play, base.Record, base.Pause, base.GetParameter, base.SetParameter:
		pathAndQuery, ok := req.URL.RTSPPathAndQuery()
		if !ok {
			return &base.Response{
				StatusCode: base.StatusBadRequest,
			}, liberrors.ErrServerInvalidPath{}
		}

		// pathAndQuery can end with a slash due to Content-Base, remove it
		if ss.state == ServerSessionStatePrePlay || ss.state == ServerSessionStatePlay {
			pathAndQuery = strings.TrimSuffix(pathAndQuery, "/")
		}

		path, query = url.PathSplitQuery(pathAndQuery)
	}

	switch req.Method {
	case base.Options:
		var methods []string
		if _, ok := sc.s.Handler.(ServerHandlerOnDescribe); ok {
			methods = append(methods, string(base.Describe))
		}
		if _, ok := sc.s.Handler.(ServerHandlerOnAnnounce); ok {
			methods = append(methods, string(base.Announce))
		}
		if _, ok := sc.s.Handler.(ServerHandlerOnSetup); ok {
			methods = append(methods, string(base.Setup))
		}
		if _, ok := sc.s.Handler.(ServerHandlerOnPlay); ok {
			methods = append(methods, string(base.Play))
		}
		if _, ok := sc.s.Handler.(ServerHandlerOnRecord); ok {
			methods = append(methods, string(base.Record))
		}
		if _, ok := sc.s.Handler.(ServerHandlerOnPause); ok {
			methods = append(methods, string(base.Pause))
		}
		methods = append(methods, string(base.GetParameter))
		if _, ok := sc.s.Handler.(ServerHandlerOnSetParameter); ok {
			methods = append(methods, string(base.SetParameter))
		}
		methods = append(methods, string(base.Teardown))

		return &base.Response{
			StatusCode: base.StatusOK,
			Header: base.Header{
				"Public": base.HeaderValue{strings.Join(methods, ", ")},
			},
		}, nil

	case base.Announce:
		err := ss.checkState(map[ServerSessionState]struct{}{
			ServerSessionStateInitial: {},
		})
		if err != nil {
			return &base.Response{
				StatusCode: base.StatusBadRequest,
			}, err
		}

		ct, ok := req.Header["Content-Type"]
		if !ok || len(ct) != 1 {
			return &base.Response{
				StatusCode: base.StatusBadRequest,
			}, liberrors.ErrServerContentTypeMissing{}
		}

		if ct[0] != "application/sdp" {
			return &base.Response{
				StatusCode: base.StatusBadRequest,
			}, liberrors.ErrServerContentTypeUnsupported{CT: ct}
		}

		var ssd sdp.SessionDescription
		err = ssd.Unmarshal(req.Body)
		if err != nil {
			return &base.Response{
				StatusCode: base.StatusBadRequest,
			}, liberrors.ErrServerSDPInvalid{Err: err}
		}

		var desc description.Session
		err = desc.Unmarshal(&ssd)
		if err != nil {
			return &base.Response{
				StatusCode: base.StatusBadRequest,
			}, liberrors.ErrServerSDPInvalid{Err: err}
		}

		for _, medi := range desc.Medias {
			mediURL, err := medi.URL(req.URL)
			if err != nil {
				return &base.Response{
					StatusCode: base.StatusBadRequest,
				}, fmt.Errorf("unable to generate media URL")
			}

			mediPath, ok := mediURL.RTSPPathAndQuery()
			if !ok {
				return &base.Response{
					StatusCode: base.StatusBadRequest,
				}, fmt.Errorf("invalid media URL (%v)", mediURL)
			}

			if !strings.HasPrefix(mediPath, path) {
				return &base.Response{
						StatusCode: base.StatusBadRequest,
					}, fmt.Errorf("invalid media path: must begin with '%s', but is '%s'",
						path, mediPath)
			}
		}

		res, err := ss.s.Handler.(ServerHandlerOnAnnounce).OnAnnounce(&ServerHandlerOnAnnounceCtx{
			Session:     ss,
			Conn:        sc,
			Request:     req,
			Path:        path,
			Query:       query,
			Description: &desc,
		})

		if res.StatusCode != base.StatusOK {
			return res, err
		}

		ss.state = ServerSessionStatePreRecord
		ss.setuppedPath = &path
		ss.setuppedQuery = query
		ss.announcedDesc = &desc

		return res, err

	case base.Setup:
		err := ss.checkState(map[ServerSessionState]struct{}{
			ServerSessionStateInitial:   {},
			ServerSessionStatePrePlay:   {},
			ServerSessionStatePreRecord: {},
		})
		if err != nil {
			return &base.Response{
				StatusCode: base.StatusBadRequest,
			}, err
		}

		var inTSH headers.Transports
		err = inTSH.Unmarshal(req.Header["Transport"])
		if err != nil {
			return &base.Response{
				StatusCode: base.StatusBadRequest,
			}, liberrors.ErrServerTransportHeaderInvalid{Err: err}
		}

		inTH := findFirstSupportedTransportHeader(ss.s, inTSH)
		if inTH == nil {
			return &base.Response{
				StatusCode: base.StatusUnsupportedTransport,
			}, nil
		}

		var path string
		var query string
		var trackID string
		switch ss.state {
		case ServerSessionStateInitial, ServerSessionStatePrePlay: // play
			var err error
			path, query, trackID, err = serverParseURLForPlay(req.URL)
			if err != nil {
				return &base.Response{
					StatusCode: base.StatusBadRequest,
				}, err
			}

			if ss.setuppedPath != nil && path != *ss.setuppedPath {
				return &base.Response{
					StatusCode: base.StatusBadRequest,
				}, liberrors.ErrServerMediasDifferentPaths{}
			}

		default: // record
			path = *ss.setuppedPath
			query = ss.setuppedQuery
		}

		var transport Transport

		if inTH.Protocol == headers.TransportProtocolUDP {
			if inTH.Delivery != nil && *inTH.Delivery == headers.TransportDeliveryMulticast {
				transport = TransportUDPMulticast
			} else {
				transport = TransportUDP

				if inTH.ClientPorts == nil {
					return &base.Response{
						StatusCode: base.StatusBadRequest,
					}, liberrors.ErrServerTransportHeaderNoClientPorts{}
				}
			}
		} else {
			transport = TransportTCP

			if inTH.InterleavedIDs != nil {
				if (inTH.InterleavedIDs[0] + 1) != inTH.InterleavedIDs[1] {
					return &base.Response{
						StatusCode: base.StatusBadRequest,
					}, liberrors.ErrServerTransportHeaderInvalidInterleavedIDs{}
				}

				if ss.isChannelPairInUse(inTH.InterleavedIDs[0]) {
					return &base.Response{
						StatusCode: base.StatusBadRequest,
					}, liberrors.ErrServerTransportHeaderInterleavedIDsInUse{}
				}
			}
		}

		if ss.setuppedTransport != nil && *ss.setuppedTransport != transport {
			return &base.Response{
				StatusCode: base.StatusBadRequest,
			}, liberrors.ErrServerMediasDifferentProtocols{}
		}

		switch ss.state {
		case ServerSessionStateInitial, ServerSessionStatePrePlay: // play
			if inTH.Mode != nil && *inTH.Mode != headers.TransportModePlay {
				return &base.Response{
					StatusCode: base.StatusBadRequest,
				}, liberrors.ErrServerTransportHeaderInvalidMode{Mode: *inTH.Mode}
			}

		default: // record
			if transport == TransportUDPMulticast {
				return &base.Response{
					StatusCode: base.StatusUnsupportedTransport,
				}, nil
			}

			if inTH.Mode == nil || *inTH.Mode != headers.TransportModeRecord {
				return &base.Response{
					StatusCode: base.StatusBadRequest,
				}, liberrors.ErrServerTransportHeaderInvalidMode{Mode: *inTH.Mode}
			}
		}

		res, stream, err := ss.s.Handler.(ServerHandlerOnSetup).OnSetup(&ServerHandlerOnSetupCtx{
			Session:   ss,
			Conn:      sc,
			Request:   req,
			Path:      path,
			Query:     query,
			Transport: transport,
		})

		// workaround to prevent a bug in rtspclientsink
		// that makes impossible for the client to receive the response
		// and send frames.
		// this was causing problems during unit tests.
		if ua, ok := req.Header["User-Agent"]; ok && len(ua) == 1 &&
			strings.HasPrefix(ua[0], "GStreamer") {
			select {
			case <-time.After(1 * time.Second):
			case <-ss.ctx.Done():
			}
		}

		if res.StatusCode != base.StatusOK {
			return res, err
		}

		var medi *description.Media
		switch ss.state {
		case ServerSessionStateInitial, ServerSessionStatePrePlay: // play
			medi = findMediaByTrackID(stream.desc.Medias, trackID)
		default: // record
			baseURL := &url.URL{
				Scheme:   req.URL.Scheme,
				Host:     req.URL.Host,
				Path:     path,
				RawQuery: query,
			}

			if baseURL.RawQuery != "" {
				baseURL.RawQuery += "/"
			} else {
				baseURL.Path += "/"
			}

			medi = findMediaByURL(ss.announcedDesc.Medias, baseURL, req.URL)
		}

		if medi == nil {
			return &base.Response{
				StatusCode: base.StatusBadRequest,
			}, fmt.Errorf("media not found")
		}

		if _, ok := ss.setuppedMedias[medi]; ok {
			return &base.Response{
				StatusCode: base.StatusBadRequest,
			}, liberrors.ErrServerMediaAlreadySetup{}
		}

		if ss.state == ServerSessionStateInitial {
			err := stream.readerAdd(ss,
				transport,
				inTH.ClientPorts,
			)
			if err != nil {
				return &base.Response{
					StatusCode: base.StatusBadRequest,
				}, err
			}

			ss.state = ServerSessionStatePrePlay
			ss.setuppedPath = &path
			ss.setuppedStream = stream
		}

		th := headers.Transport{}

		if ss.state == ServerSessionStatePrePlay {
			ssrc, ok := stream.senderSSRC(medi)
			if ok {
				th.SSRC = &ssrc
			}
		}

		ss.setuppedTransport = &transport

		if res.Header == nil {
			res.Header = make(base.Header)
		}

		sm := newServerSessionMedia(ss, medi)

		switch transport {
		case TransportUDP:
			sm.udpRTPReadPort = inTH.ClientPorts[0]
			sm.udpRTCPReadPort = inTH.ClientPorts[1]

			sm.udpRTPWriteAddr = &net.UDPAddr{
				IP:   ss.author.ip(),
				Zone: ss.author.zone(),
				Port: sm.udpRTPReadPort,
			}

			sm.udpRTCPWriteAddr = &net.UDPAddr{
				IP:   ss.author.ip(),
				Zone: ss.author.zone(),
				Port: sm.udpRTCPReadPort,
			}

			th.Protocol = headers.TransportProtocolUDP
			de := headers.TransportDeliveryUnicast
			th.Delivery = &de
			th.ClientPorts = inTH.ClientPorts
			th.ServerPorts = &[2]int{sc.s.udpRTPListener.port(), sc.s.udpRTCPListener.port()}

		case TransportUDPMulticast:
			th.Protocol = headers.TransportProtocolUDP
			de := headers.TransportDeliveryMulticast
			th.Delivery = &de
			v := uint(127)
			th.TTL = &v
			d := stream.streamMedias[medi].multicastWriter.ip()
			th.Destination = &d
			th.Ports = &[2]int{ss.s.MulticastRTPPort, ss.s.MulticastRTCPPort}

		default: // TCP
			if inTH.InterleavedIDs != nil {
				sm.tcpChannel = inTH.InterleavedIDs[0]
			} else {
				sm.tcpChannel = ss.findFreeChannelPair()
			}

			th.Protocol = headers.TransportProtocolTCP
			de := headers.TransportDeliveryUnicast
			th.Delivery = &de
			th.InterleavedIDs = &[2]int{sm.tcpChannel, sm.tcpChannel + 1}
		}

		if ss.setuppedMedias == nil {
			ss.setuppedMedias = make(map[*description.Media]*serverSessionMedia)
		}
		ss.setuppedMedias[medi] = sm
		ss.setuppedMediasOrdered = append(ss.setuppedMediasOrdered, sm)

		res.Header["Transport"] = th.Marshal()

		return res, err

	case base.Play:
		// play can be sent twice, allow calling it even if we're already playing
		err := ss.checkState(map[ServerSessionState]struct{}{
			ServerSessionStatePrePlay: {},
			ServerSessionStatePlay:    {},
		})
		if err != nil {
			return &base.Response{
				StatusCode: base.StatusBadRequest,
			}, err
		}

		if ss.State() == ServerSessionStatePrePlay && path != *ss.setuppedPath {
			return &base.Response{
				StatusCode: base.StatusBadRequest,
			}, liberrors.ErrServerPathHasChanged{Prev: *ss.setuppedPath, Cur: path}
		}

		// allocate writeBuffer before calling OnPlay().
		// in this way it's possible to call ServerSession.WritePacket*()
		// inside the callback.
		if ss.state != ServerSessionStatePlay &&
			*ss.setuppedTransport != TransportUDPMulticast {
			ss.writer.allocateBuffer(ss.s.WriteBufferCount)
		}

		res, err := sc.s.Handler.(ServerHandlerOnPlay).OnPlay(&ServerHandlerOnPlayCtx{
			Session: ss,
			Conn:    sc,
			Request: req,
			Path:    path,
			Query:   query,
		})

		if res.StatusCode != base.StatusOK {
			if ss.state != ServerSessionStatePlay {
				ss.writer.buffer = nil
			}
			return res, err
		}

		if ss.state == ServerSessionStatePlay {
			return res, err
		}

		ss.state = ServerSessionStatePlay

		v := ss.s.timeNow().Unix()
		ss.udpLastPacketTime = &v

		ss.timeDecoder = rtptime.NewGlobalDecoder()

		for _, sm := range ss.setuppedMedias {
			sm.start()
		}

		ss.setuppedStream.readerSetActive(ss)

		switch *ss.setuppedTransport {
		case TransportUDP:
			ss.udpCheckStreamTimer = time.NewTimer(ss.s.checkStreamPeriod)
			ss.writer.start()

		case TransportUDPMulticast:
			ss.udpCheckStreamTimer = time.NewTimer(ss.s.checkStreamPeriod)

		default: // TCP
			ss.tcpConn = sc
			err = errSwitchReadFunc{true}
			// writer.start() is called by ServerConn after the response has been sent
		}

		rtpInfo, ok := generateRTPInfo(
			ss.s.timeNow(),
			ss.setuppedMediasOrdered,
			ss.setuppedStream,
			*ss.setuppedPath,
			req.URL)

		if ok {
			if res.Header == nil {
				res.Header = make(base.Header)
			}
			res.Header["RTP-Info"] = rtpInfo.Marshal()
		}

		return res, err

	case base.Record:
		err := ss.checkState(map[ServerSessionState]struct{}{
			ServerSessionStatePreRecord: {},
		})
		if err != nil {
			return &base.Response{
				StatusCode: base.StatusBadRequest,
			}, err
		}

		if len(ss.setuppedMedias) != len(ss.announcedDesc.Medias) {
			return &base.Response{
				StatusCode: base.StatusBadRequest,
			}, liberrors.ErrServerNotAllAnnouncedMediasSetup{}
		}

		if path != *ss.setuppedPath {
			return &base.Response{
				StatusCode: base.StatusBadRequest,
			}, liberrors.ErrServerPathHasChanged{Prev: *ss.setuppedPath, Cur: path}
		}

		// allocate writeBuffer before calling OnRecord().
		// in this way it's possible to call ServerSession.WritePacket*()
		// inside the callback.
		// when recording, writeBuffer is only used to send RTCP receiver reports,
		// that are much smaller than RTP packets and are sent at a fixed interval.
		// decrease RAM consumption by allocating less buffers.
		ss.writer.allocateBuffer(8)

		res, err := ss.s.Handler.(ServerHandlerOnRecord).OnRecord(&ServerHandlerOnRecordCtx{
			Session: ss,
			Conn:    sc,
			Request: req,
			Path:    path,
			Query:   query,
		})

		if res.StatusCode != base.StatusOK {
			ss.writer.buffer = nil
			return res, err
		}

		ss.state = ServerSessionStateRecord

		v := ss.s.timeNow().Unix()
		ss.udpLastPacketTime = &v

		ss.timeDecoder = rtptime.NewGlobalDecoder()

		for _, sm := range ss.setuppedMedias {
			sm.start()
		}

		switch *ss.setuppedTransport {
		case TransportUDP:
			ss.udpCheckStreamTimer = time.NewTimer(ss.s.checkStreamPeriod)
			ss.writer.start()

		default: // TCP
			ss.tcpConn = sc
			err = errSwitchReadFunc{true}
			// runWriter() is called by conn after sending the response
		}

		return res, err

	case base.Pause:
		err := ss.checkState(map[ServerSessionState]struct{}{
			ServerSessionStatePrePlay:   {},
			ServerSessionStatePlay:      {},
			ServerSessionStatePreRecord: {},
			ServerSessionStateRecord:    {},
		})
		if err != nil {
			return &base.Response{
				StatusCode: base.StatusBadRequest,
			}, err
		}

		res, err := ss.s.Handler.(ServerHandlerOnPause).OnPause(&ServerHandlerOnPauseCtx{
			Session: ss,
			Conn:    sc,
			Request: req,
			Path:    path,
			Query:   query,
		})

		if res.StatusCode != base.StatusOK {
			return res, err
		}

		ss.writer.stop()

		if ss.setuppedStream != nil {
			ss.setuppedStream.readerSetInactive(ss)
		}

		for _, sm := range ss.setuppedMedias {
			sm.stop()
		}

		ss.timeDecoder = nil

		switch ss.state {
		case ServerSessionStatePlay:
			ss.state = ServerSessionStatePrePlay

			switch *ss.setuppedTransport {
			case TransportUDP:
				ss.udpCheckStreamTimer = emptyTimer()

			case TransportUDPMulticast:
				ss.udpCheckStreamTimer = emptyTimer()

			default: // TCP
				err = errSwitchReadFunc{false}
				ss.tcpConn = nil
			}

		case ServerSessionStateRecord:
			switch *ss.setuppedTransport {
			case TransportUDP:
				ss.udpCheckStreamTimer = emptyTimer()

			default: // TCP
				err = errSwitchReadFunc{false}
				ss.tcpConn = nil
			}

			ss.state = ServerSessionStatePreRecord
		}

		return res, err

	case base.Teardown:
		var err error
		if (ss.state == ServerSessionStatePlay || ss.state == ServerSessionStateRecord) &&
			*ss.setuppedTransport == TransportTCP {
			err = errSwitchReadFunc{false}
		}

		return &base.Response{
			StatusCode: base.StatusOK,
		}, err

	case base.GetParameter:
		if h, ok := sc.s.Handler.(ServerHandlerOnGetParameter); ok {
			return h.OnGetParameter(&ServerHandlerOnGetParameterCtx{
				Session: ss,
				Conn:    sc,
				Request: req,
				Path:    path,
				Query:   query,
			})
		}

		// GET_PARAMETER is used like a ping when reading, and sometimes
		// also when publishing; reply with 200
		return &base.Response{
			StatusCode: base.StatusOK,
			Header: base.Header{
				"Content-Type": base.HeaderValue{"text/parameters"},
			},
			Body: []byte{},
		}, nil

	case base.SetParameter:
		if h, ok := sc.s.Handler.(ServerHandlerOnSetParameter); ok {
			return h.OnSetParameter(&ServerHandlerOnSetParameterCtx{
				Session: ss,
				Conn:    sc,
				Request: req,
				Path:    path,
				Query:   query,
			})
		}
	}

	return &base.Response{
		StatusCode: base.StatusNotImplemented,
	}, nil
}

func (ss *ServerSession) isChannelPairInUse(channel int) bool {
	for _, sm := range ss.setuppedMedias {
		if (sm.tcpChannel+1) == channel || sm.tcpChannel == channel || sm.tcpChannel == (channel+1) {
			return true
		}
	}
	return false
}

func (ss *ServerSession) findFreeChannelPair() int {
	for i := 0; ; i += 2 { // prefer even channels
		if !ss.isChannelPairInUse(i) {
			return i
		}
	}
}

// OnPacketRTPAny sets the callback that is called when a RTP packet is read from any setupped media.
func (ss *ServerSession) OnPacketRTPAny(cb OnPacketRTPAnyFunc) {
	for _, sm := range ss.setuppedMedias {
		cmedia := sm.media
		for _, forma := range sm.media.Formats {
			ss.OnPacketRTP(sm.media, forma, func(pkt *rtp.Packet) {
				cb(cmedia, forma, pkt)
			})
		}
	}
}

// OnPacketRTCPAny sets the callback that is called when a RTCP packet is read from any setupped media.
func (ss *ServerSession) OnPacketRTCPAny(cb OnPacketRTCPAnyFunc) {
	for _, sm := range ss.setuppedMedias {
		cmedia := sm.media
		ss.OnPacketRTCP(sm.media, func(pkt rtcp.Packet) {
			cb(cmedia, pkt)
		})
	}
}

// OnPacketRTP sets the callback that is called when a RTP packet is read.
func (ss *ServerSession) OnPacketRTP(medi *description.Media, forma format.Format, cb OnPacketRTPFunc) {
	sm := ss.setuppedMedias[medi]
	st := sm.formats[forma.PayloadType()]
	st.onPacketRTP = cb
}

// OnPacketRTCP sets the callback that is called when a RTCP packet is read.
func (ss *ServerSession) OnPacketRTCP(medi *description.Media, cb OnPacketRTCPFunc) {
	sm := ss.setuppedMedias[medi]
	sm.onPacketRTCP = cb
}

func (ss *ServerSession) writePacketRTP(medi *description.Media, byts []byte) {
	sm := ss.setuppedMedias[medi]
	sm.writePacketRTP(byts)
}

// WritePacketRTP writes a RTP packet to the session.
func (ss *ServerSession) WritePacketRTP(medi *description.Media, pkt *rtp.Packet) error {
	byts := make([]byte, ss.s.MaxPacketSize)
	n, err := pkt.MarshalTo(byts)
	if err != nil {
		return err
	}
	byts = byts[:n]

	ss.writePacketRTP(medi, byts)
	return nil
}

func (ss *ServerSession) writePacketRTCP(medi *description.Media, byts []byte) {
	sm := ss.setuppedMedias[medi]
	sm.writePacketRTCP(byts)
}

// WritePacketRTCP writes a RTCP packet to the session.
func (ss *ServerSession) WritePacketRTCP(medi *description.Media, pkt rtcp.Packet) error {
	byts, err := pkt.Marshal()
	if err != nil {
		return err
	}

	ss.writePacketRTCP(medi, byts)
	return nil
}

// PacketPTS returns the PTS of an incoming RTP packet.
// It is computed by decoding the packet timestamp and sychronizing it with other tracks.
func (ss *ServerSession) PacketPTS(medi *description.Media, pkt *rtp.Packet) (time.Duration, bool) {
	sm := ss.setuppedMedias[medi]
	sf := sm.formats[pkt.PayloadType]
	return ss.timeDecoder.Decode(sf.format, pkt)
}

// PacketNTP returns the NTP timestamp of an incoming RTP packet.
// The NTP timestamp is computed from sender reports.
func (ss *ServerSession) PacketNTP(medi *description.Media, pkt *rtp.Packet) (time.Time, bool) {
	sm := ss.setuppedMedias[medi]
	sf := sm.formats[pkt.PayloadType]
	return sf.rtcpReceiver.PacketNTP(pkt.Timestamp)
}

func (ss *ServerSession) handleRequest(req sessionRequestReq) (*base.Response, *ServerSession, error) {
	select {
	case ss.chHandleRequest <- req:
		res := <-req.res
		return res.res, res.ss, res.err

	case <-ss.ctx.Done():
		return &base.Response{
			StatusCode: base.StatusBadRequest,
		}, req.sc.session, liberrors.ErrServerTerminated{}
	}
}

func (ss *ServerSession) removeConn(sc *ServerConn) {
	select {
	case ss.chRemoveConn <- sc:
	case <-ss.ctx.Done():
	}
}

func (ss *ServerSession) startWriter() {
	select {
	case ss.chStartWriter <- struct{}{}:
	case <-ss.ctx.Done():
	}
}<|MERGE_RESOLUTION|>--- conflicted
+++ resolved
@@ -281,16 +281,8 @@
 			Session: ss,
 			Error:   err,
 		})
-<<<<<<< HEAD
-=======
-	} else if h, ok := ss.s.Handler.(ServerHandlerOnWarning); ok {
-		h.OnWarning(&ServerHandlerOnWarningCtx{
-			Session: ss,
-			Error:   err,
-		})
 	} else {
 		log.Println(err.Error())
->>>>>>> 72aa55a0
 	}
 }
 
@@ -300,16 +292,8 @@
 			Session: ss,
 			Error:   err,
 		})
-<<<<<<< HEAD
-=======
-	} else if h, ok := ss.s.Handler.(ServerHandlerOnWarning); ok {
-		h.OnWarning(&ServerHandlerOnWarningCtx{
-			Session: ss,
-			Error:   err,
-		})
 	} else {
 		log.Println(err.Error())
->>>>>>> 72aa55a0
 	}
 }
 
